--- conflicted
+++ resolved
@@ -584,15 +584,12 @@
         elif project == "ubuntu-chinese-edition":
             if image_type == "daily-live" and publish_type == "desktop":
                 return "Ubuntu Chinese Desktop %s" % arch
-<<<<<<< HEAD
         elif project == "ubuntukylin":
             if image_type == "daily-live" and publish_type == "desktop":
                 return "UbuntuKylin Desktop %s" % arch
-=======
         elif project == "ubuntu-gnome":
             if image_type == "daily-live" and publish_type == "desktop":
                 return "Ubuntu GNOME %s" % arch
->>>>>>> 91a2eff9
 
     def post_qa(self, date, images):
         """Post a list of images to the QA tracker."""
